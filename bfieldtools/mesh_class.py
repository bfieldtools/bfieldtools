--- conflicted
+++ resolved
@@ -612,12 +612,9 @@
         M = self.conductor.matrices['inductance']
         return 0.5 *  self.T @ self.basis.T @ M @ self.basis @ self
 
-<<<<<<< HEAD
 
     def plot(self, background=True, contours=False, **kwargs):
-=======
-    def plot(self, contours=True, ncontours=10, cmap='seismic', background=True):
->>>>>>> f43673e7
+
         """ Plot the stream function
         """
         mesh = self.conductor.mesh
@@ -627,21 +624,13 @@
 
         if contours:
             s.enable_contours=True
-<<<<<<< HEAD
             s.contour.number_of_contours = contours
             if background==True:
                 mlab.triangular_mesh(*mesh.vertices.T, mesh.faces,
-                                      color=(0.9,0.9,0.9), opacity=0.2)
-=======
-            s.contour.number_of_contours = ncontours
-            if background==True:
-                mlab.triangular_mesh(*mesh.vertices.T, mesh.faces,
                                       color=(0.5,0.5,0.5), opacity=0.2)
         else:
             s.actor.mapper.interpolate_scalars_before_mapping = True
-            s.module_manager.scalar_lut_manager.number_of_colors = ncontours
->>>>>>> f43673e7
-
+            s.module_manager.scalar_lut_manager.number_of_colors = 256
 
         return s
 
