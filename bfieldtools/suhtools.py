#!/usr/bin/env python3
# -*- coding: utf-8 -*-
"""
Created on Tue Oct 15 15:02:30 2019

@author: makinea1

Class for calculating the surface harmonic representation of
the magnetic field. Surface harmonics can represent
of any stream function as a series.

Surface harmonics == Laplace-Beltrami eigenfunctions

"""

from .mesh_calculus import laplacian_matrix, mass_matrix
from .mesh_magnetics import magnetic_field_coupling
from .utils import inner2vert
from scipy.sparse.linalg import eigsh
import numpy as np
from mayavi import mlab

class SuhBasis():
    """ Class for representing magnetic field using surface harmonics
    """

    def __init__(self, mesh, Nc, closed_mesh=True, inner_vertices=None, holes=None):
        """
        Parameters
            mesh : Trimesh-object representing the boundary on which
                        current density is specified
            Nc : Number of components
            closed_mesh:
                inform if the mesh is closed or not (could be automated)
            inner_vertices
                If given zero-Dirichlet boundary conditions are used
                for the calculation, other all vertices are used
                which corresponds to the (natural) zero-Neumann condition
            holes:
                list of lists of indices for vertices that belong to holes
        """

        self.mesh = mesh
        self.Nc = Nc
        if inner_vertices is not None:
            self.inner_vertices = inner_vertices
        else:
            self.inner_vertices = np.arange(len(self.mesh.vertices))
        self.holes = holes
        self.calculate_basis(closed_mesh)
        if self.holes is not None:
            self.inner2vert = inner2vert(self.mesh, self.inner_vertices, self.holes)
        elif inner_vertices is not None:
            self.inner2vert = inner2vert(self.mesh, self.inner_vertices, [])
            self.holes = []
        else:
            self.inner2vert = np.eye(len(self.mesh.vertices))

    def calculate_basis(self, closed_mesh=True, shiftinvert=True):
        """ Calculate basis functions as eigenfunctions of the laplacian

            closed_mesh: if True, calculate the basis for the whole mesh
                         if False, calculate for inner vertices (zero-dirichlet condition)
                                    and use zero for the boundary
        """
        print('Calculating surface harmonics expansion...')

        if closed_mesh:
            assert self.mesh.is_watertight

        L = laplacian_matrix(self.mesh, None, self.inner_vertices, self.holes)
        M = mass_matrix(self.mesh, False, self.inner_vertices, self.holes)

        if closed_mesh:
            N0 = 1
            N = self.Nc + 1
        else:
            N0 = 0
            N = self.Nc

        v0 = np.ones(L.shape[1]) # avoid random basis for symmetric geometries
        if shiftinvert:
            u, v = eigsh(-L, N, M, sigma=0, which='LM', v0 = v0)
        else:
            u, v = eigsh(-L, N, M, which='SA', v0 = v0)

        # The first function is constant and does not yield any field
        self.basis = v[:,N0:]
        self.eigenvals = u[N0:]

    def field(self, coeffs, points):
        """ Calculate field at points

            Parameters

            coeffs : (self.Nc,) array of basis function coefficients
            points : (N_points, 3) field evaluation points

            Returns:

                field : (N_points, 3) magnetic field
        """
        return (self.basis_fields(points) @ coeffs)

    def basis_fields(self, points):
        """ Calculate basis fields at points

            Return:

                Fields (3, N_points, self.Nc)
        """
        B_coupling = magnetic_field_coupling(mesh, points)

        return B_coupling @ self.basis

    def fit_coeffs(self, points, data):
        """ Fit basis function coefficients to the data
        """
        assert len(data) > self.Nc

        A = self.basis_fields(points).reshape(-1, self.Nc)
        b = data.T.flatten()
        x, res, rank, s = np.linalg.lstsq(A, b, rcond=None)

        if rank < self.Nc:
            print('Matrix rank not full, result might be inaccurate')
        return  x

    def plot(self, Nfuncs, dist=0.5, **kwargs):
        """ Plot basis functions on the mesh
        """
        N1 = np.floor(np.sqrt(Nfuncs)+1)
        dx = (self.mesh.vertices[:,0].max() - self.mesh.vertices[:,0].min())*(1+dist)
        dy = (self.mesh.vertices[:,1].max() - self.mesh.vertices[:,1].min())*(1+dist)

        i = 0
        j = 0

        for n in range(Nfuncs):
            print(i,j)
            points = self.mesh.vertices.copy()
            points[:,0] += i*dx
            points[:,1] += j*dy
            scalars = self.inner2vert @ self.basis[:,n]
<<<<<<< HEAD
            s = mlab.triangular_mesh(*points.T, self.mesh.faces,
                                 scalars=scalars)

            s.module_manager.scalar_lut_manager.number_of_colors = 15
            s.actor.mapper.interpolate_scalars_before_mapping = True
=======
            mlab.triangular_mesh(*points.T, self.mesh.faces,
                                 scalars=scalars, **kwargs)
>>>>>>> aa0193fd
            if i<N1:
                i+=1
            else:
                j+=1
                i=0


class SuhBasis2(SuhBasis):
    '''
    Implement more general version here
    '''
    def __init__(self):
        pass

if __name__ == '__main__':
    """ Simple testing script
    """

    from trimesh.creation import icosphere

    # Create basis for a sphere (basis.eigenvals shere the same structure
    # as spherical harmonic eigenvalues)
#    mesh = icosphere(4)
    import pkg_resources
    import trimesh
    #Load simple plane mesh that is centered on the origin
    file_obj = pkg_resources.resource_filename('bfieldtools',
                    'example_meshes/closed_cylinder_remeshed.stl')
    mesh = trimesh.load(file_obj, process=True)
    basis = SuhBasis(mesh, 40, True)

#    s = mlab.triangular_mesh(*mesh.vertices.T, mesh.faces,
#                             scalars=basis.basis[:,6])
#    s.enable_contours = True
#
#    coeffs = np.zeros(basis.basis.shape[1])
#    coeffs[6] = 1
#
#    # Plot field outside
#    points = mesh.vertices * 2.0
#    field = basis.field(coeffs, points)
#    v = mlab.quiver3d(*points.T, *field.T)
#    v.glyph.glyph_source.glyph_position = 'center'
#
#    # Plot field inside
#    points = mesh.vertices * 0.5
#    field = basis.field(coeffs, points)
#    v = mlab.quiver3d(*points.T, *field.T)
#    v.glyph.glyph_source.glyph_position = 'center'
#
#    # Modify the field and fit coeffs
#    field1 = np.zeros_like(field)
#    field1[:, 1] = np.max(field)
#    field2 = field + field1
#
#    coeffs2 = basis.fit_coeffs(points, field2)
#
#    mlab.figure()
#    mlab.triangular_mesh(*mesh.vertices.T, mesh.faces, scalars=basis.basis @ coeffs2)
<|MERGE_RESOLUTION|>--- conflicted
+++ resolved
@@ -142,16 +142,11 @@
             points[:,0] += i*dx
             points[:,1] += j*dy
             scalars = self.inner2vert @ self.basis[:,n]
-<<<<<<< HEAD
             s = mlab.triangular_mesh(*points.T, self.mesh.faces,
-                                 scalars=scalars)
+                                 scalars=scalars, **kwargs)
 
             s.module_manager.scalar_lut_manager.number_of_colors = 15
             s.actor.mapper.interpolate_scalars_before_mapping = True
-=======
-            mlab.triangular_mesh(*points.T, self.mesh.faces,
-                                 scalars=scalars, **kwargs)
->>>>>>> aa0193fd
             if i<N1:
                 i+=1
             else:
