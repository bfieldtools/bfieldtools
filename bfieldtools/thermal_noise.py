import numpy as np
from scipy.linalg import eigh
from mayavi import mlab

from .magnetic_field_mesh import compute_C
from .laplacian_mesh import laplacian_matrix, mass_matrix
from .mutual_inductance_mesh import self_inductance_matrix
from . import utils


def compute_current_modes(mesh):
    '''
    Computes eddy-current modes for a mesh using surface laplacian.
    Uses Dirichlet boundary condition, i.e., stream function is zero at boundary:
    no current flow outside the surface.
    The modes are normalized so that the squared norm of the stream function gradient
    integrates to 1 over the surface. With this normalization, the resistances
    of the current modes are R_k = 1/(sigma*d), sigma = conductivity, d = thickness.
    See Zevenhoven et al. (2014).

    Parameters:

        mesh: mesh object - the surface mesh

    Returns:

        vl: Nvertices x Nvertices array - the normalized eddy-current modes vl[:,i]

    '''

    boundary_verts, inner_verts, boundary_tris, inner_tris = utils.find_mesh_boundaries(mesh.vertices, mesh.faces, mesh.edges)

    L = laplacian_matrix(mesh)
    M = mass_matrix(mesh)

    u, v = eigh(-L.todense()[inner_verts][:,inner_verts], M.todense()[inner_verts][:,inner_verts])

    #Normalize the laplacien eigenvectors
    vl = np.zeros(M.shape)
    for i in range(v.shape[1]):
        vl[inner_verts,i] = v[:, i]/np.sqrt(u[i])

    return vl

def compute_dc_Bnoise(mesh, vl, fp, sigma, d, T):
    '''
    Computes the magnetic noise at DC due to thermal motion of charge carriers (Jonhson-Nyquist noise)
    in a relatively thin conductor.

    Parameters:

        mesh: mesh object - the surface mesh
        vl: Nvertices x Nvertices array - the normalized eddy-current modes vl[:,i]
        fp: Nfieldpoints x 3 array - coordinates of the fieldpoints
        sigma: single - conductivity of the surface
        d: single - thickness of the surface
        T: single - temperature of the surface

    Returns:

        B: Nfieldpoints x 3components array - magnetic RMS noise at DC

    '''

    kB = 1.38064852e-23 #Boltzmann constant

    C = compute_C(mesh, fp)

    B = np.zeros(fp.shape)
    for i in range(vl.shape[1]):
        vec = vl[:,i]*np.sqrt(4*kB*T*sigma*d)
        B[:,0] += (C[:,:,0]@vec)**2
        B[:,1] += (C[:,:,1]@vec)**2
        B[:,2] += (C[:,:,2]@vec)**2

    B = np.sqrt(B) #RMS

    return B

def compute_dc_Bnoise_covar(mesh, vl, fp, sigma, d, T):
    '''
    Computes the magnetic noise covariance at DC due to thermal motion of charge carriers (Jonhson-Nyquist noise)
    in a relatively thin conductor.
    
    Parameters:
        
        mesh: mesh object - the surface mesh
        vl: Nvertices x Nvertices array - the normalized eddy-current modes vl[:,i]
        fp: Nfieldpoints x 3 array - coordinates of the fieldpoints
        sigma: single - conductivity of the surface
        d: single - thickness of the surface
        T: single - temperature of the surface
        
    Returns:
        
        B: Nfieldpoints x Nfieldpoints x 3components array - magnetic noise covariance at DC
    
    '''
    
    kB = 1.38064852e-23 #Boltzmann constant
    
    C = compute_C(mesh, fp)
    
    eps = 4*kB*T*sigma*d*np.eye(vl.shape[0])
    
    B = np.zeros((fp.shape[0], fp.shape[0],3))
    for i in range(3):
        B[:,:,i] = C[:,:,i]@vl@eps@(vl.T)@(C[:,:,i].T)
        
    return B


def compute_ac_Bnoise(mesh, vl, fp, freqs, sigma, d, T):
    '''
    Computes the AC magnetic noise due to thermal motion of charge carriers (Jonhson-Nyquist noise)
    in a relatively thin conductor.

    Parameters:

        mesh: mesh object - the surface mesh
        vl: Nvertices x Nvertices array - the normalized eddy-current modes vl[:,i]
        fp: Nfieldpoints x 3 array - coordinates of the fieldpoints
        freqs: Nfrequencies x 1 array - frequencies of interest
        sigma: single - conductivity of the surface
        d: single - thickness of the surface
        T: single - temperature of the surface

    Returns:

        B: Nfrequencies x Nfieldpoints x 3components array - magnetic RMS noise

    '''

    kB = 1.38064852e-23 #Boltzmann constant

    #Compute field
    C = compute_C(mesh, fp)

    #Compute mutual inductance at "hat basis"
    Mind = self_inductance_matrix(mesh)
    Mind = 0.5*(Mind+Mind.T) #I think that this enforces M to be symmetric

    #Transform mutual inductance to eddy-current basis
    Mind_lap = vl.T@Mind@vl

    #Eigendecomposition of M
    um_t, vm_t = eigh(Mind_lap)
    um_t = np.flip(um_t)
    vm_t = np.flip(vm_t,axis=1)

    #Let's take just the "99% variance" components to avoid numerical issues
    um = np.zeros(um_t.shape)
    vm = np.zeros(vm_t.shape)

    csum = np.cumsum(um_t**2)/np.sum(um_t**2)
    Ncomps = np.max(np.where(csum < 0.99))

    um[0:Ncomps] = um_t[0:Ncomps]
    vm[0:Ncomps,0:Ncomps] = vm_t[0:Ncomps,0:Ncomps]

    #Compute B as a function of frequency
    B = np.zeros((freqs.shape[0], fp.shape[0],fp.shape[1]))

    Rk = 1/(sigma*d)
    eps = np.sqrt(4*kB*T*Rk)*np.ones((vl.shape[0]))

    for j in range(freqs.shape[0]):
        f = freqs[j]
        omega = 2*np.pi*f


        Rt = Rk/(Rk**2 + omega**2*um**2)
        Rt = np.diag(Rt)

        Lt = um/(Rk**2 + omega**2*um**2)
        Lt = np.diag(Lt)


        currents = -1*(vm@Rt@vm.T@eps + 1j*omega*vm@Lt@vm.T@eps)
        currents = np.abs(currents)

        for i in range(vl.shape[0]):
            vec = currents[i]*vl[:,i]
            B[j,:,0] += (C[:,:,0]@vec)**2
            B[j,:,1] += (C[:,:,1]@vec)**2
            B[j,:,2] += (C[:,:,2]@vec)**2
        print("Frequency %f computed" % (f))

    B = np.sqrt(B) #RMS

    return B

def visualize_current_modes(mesh,vl, Nmodes, scale, contours=True):
    '''
    Visualizes current modes up to Nmodes.
    TODO: make this more flexible.

    Parameters:

        mesh: mesh object - the surface mesh
        vl: Nvertices x Nvertices array - the normalized eddy-current modes vl[:,i]
        Nmodes: single - Number of modes to be plotted
        scale: single - scaling factor
        contours: boolean - Show contours?

    '''
    verts= mesh.vertices
    tris = mesh.faces

    for ii in range(Nmodes):
        n = int(np.sqrt(Nmodes))
        i = ii % n
        j = int(ii/n)

        x = scale*verts[:,0] + i*12
        y = scale*verts[:,1]+ j*12
        z = scale*verts[:,2]

        limit = np.max(np.abs(vl[:,ii]))

        s=mlab.triangular_mesh(x,y,z, tris, scalars=vl[:,ii], colormap = 'bwr')

        s.module_manager.scalar_lut_manager.number_of_colors = 256
        s.module_manager.scalar_lut_manager.data_range = np.array([-limit,limit])
        s.actor.mapper.interpolate_scalars_before_mapping = True
        s.enable_contours = contours


    return s
<<<<<<< HEAD
=======
        
>>>>>>> d0434d32
<|MERGE_RESOLUTION|>--- conflicted
+++ resolved
@@ -81,32 +81,32 @@
     '''
     Computes the magnetic noise covariance at DC due to thermal motion of charge carriers (Jonhson-Nyquist noise)
     in a relatively thin conductor.
-    
-    Parameters:
-        
+
+    Parameters:
+
         mesh: mesh object - the surface mesh
         vl: Nvertices x Nvertices array - the normalized eddy-current modes vl[:,i]
         fp: Nfieldpoints x 3 array - coordinates of the fieldpoints
         sigma: single - conductivity of the surface
         d: single - thickness of the surface
         T: single - temperature of the surface
-        
-    Returns:
-        
+
+    Returns:
+
         B: Nfieldpoints x Nfieldpoints x 3components array - magnetic noise covariance at DC
-    
-    '''
-    
+
+    '''
+
     kB = 1.38064852e-23 #Boltzmann constant
-    
+
     C = compute_C(mesh, fp)
-    
+
     eps = 4*kB*T*sigma*d*np.eye(vl.shape[0])
-    
+
     B = np.zeros((fp.shape[0], fp.shape[0],3))
     for i in range(3):
         B[:,:,i] = C[:,:,i]@vl@eps@(vl.T)@(C[:,:,i].T)
-        
+
     return B
 
 
@@ -226,8 +226,4 @@
         s.enable_contours = contours
 
 
-    return s
-<<<<<<< HEAD
-=======
-        
->>>>>>> d0434d32
+    return s