--- conflicted
+++ resolved
@@ -1,16 +1,13 @@
 import numpy as np
-<<<<<<< HEAD
-from numba import jit, prange
-from utils import tri_normals_and_areas
-=======
 from numba import njit, jit, prange
-from utils import tri_normals_and_areas, get_quad_points
-<<<<<<< HEAD
+
 from joblib import Parallel, delayed
 import multiprocessing
-=======
->>>>>>> 9a3de370a06201d212bb871b34536fc1e835ed97
->>>>>>> 8d7ef55e
+
+from utils import tri_normals_and_areas, get_quad_points
+
+
+
 
 def get_neighbour_vertices(vertices, edges):
     '''
